--- conflicted
+++ resolved
@@ -715,21 +715,13 @@
 }
 
 #ifdef CONFIG_OF
-<<<<<<< HEAD
-static int __devinit hwicap_of_probe(struct platform_device *op)
-=======
 static int __devinit hwicap_of_probe(struct platform_device *op,
 				     const struct hwicap_driver_config *config)
->>>>>>> d762f438
 {
 	struct resource res;
 	const unsigned int *id;
 	const char *family;
 	int rc;
-<<<<<<< HEAD
-	const struct hwicap_driver_config *config = op->dev.of_match->data;
-=======
->>>>>>> d762f438
 	const struct config_registers *regs;
 
 
@@ -759,38 +751,24 @@
 			regs);
 }
 #else
-<<<<<<< HEAD
-static inline int hwicap_of_probe(struct platform_device *op)
-=======
 static inline int hwicap_of_probe(struct platform_device *op,
 				  const struct hwicap_driver_config *config)
->>>>>>> d762f438
 {
 	return -EINVAL;
 }
 #endif /* CONFIG_OF */
 
-<<<<<<< HEAD
-static int __devinit hwicap_drv_probe(struct platform_device *pdev)
-{
-=======
 static const struct of_device_id __devinitconst hwicap_of_match[];
 static int __devinit hwicap_drv_probe(struct platform_device *pdev)
 {
 	const struct of_device_id *match;
->>>>>>> d762f438
 	struct resource *res;
 	const struct config_registers *regs;
 	const char *family;
 
-<<<<<<< HEAD
-	if (pdev->dev.of_match)
-		return hwicap_of_probe(pdev);
-=======
 	match = of_match_device(hwicap_of_match, &pdev->dev);
 	if (match)
 		return hwicap_of_probe(pdev, match->data);
->>>>>>> d762f438
 
 	res = platform_get_resource(pdev, IORESOURCE_MEM, 0);
 	if (!res)
