--- conflicted
+++ resolved
@@ -15,18 +15,6 @@
 #include <plat/i2c.h>
 #include <mach/crypto-ux500.h>
 
-<<<<<<< HEAD
-=======
-extern struct amba_device *
-dbx500_add_amba_device(struct device *parent, const char *name,
-		       resource_size_t base, int irq, void *pdata,
-		       unsigned int periphid);
-
-extern struct platform_device *
-dbx500_add_platform_device_noirq(const char *name, int id,
-		resource_size_t base, void *pdata);
-
->>>>>>> ef45b834
 struct spi_master_cntlr;
 
 static inline struct amba_device *
